![title image](media/title.png)

# MIDImike

[![GitHub Discussions](https://img.shields.io/github/discussions/johanvonk/Arduino_Pitch-Detector)](https://github.com/johanvonk/Arduino_Pitch-Detector/discussions)
![GitHub tag (latest by date)](https://img.shields.io/github/v/tag/johanvonk/Arduino_Pitch-Detector)
![GitHub](https://img.shields.io/github/license/johanvonk/Arduino_Pitch-Detector)

While playing my clarinet, I realized that it would be fun to hear other instruments, such as a guitar, piano or even a choir ensemble playing alongside me! It would be equally nice to be able to have these melodies transcribed on paper or electronically. All existing solutions to these problems required a bulky computer or a cell phone, whereas creating this compact device would combine my interest for music with my passion for engineering and math to create something useful!

![Image](media/breadboard.jpg)

This project allows you to create a small, affordable, and accurate device that listens to a musical instrument and recognizes the notes played. It displays the music on a clef or as piano roll. These notes can then be sent to a synthesizer using the MIDI protocol. This allows musicians to hear other instruments playing alongside with them, and also allows them store their compositions.

A short video of an early prototype

[![demo_video](media/arduino.Still002.jpg)](https://www.youtube.com/embed/W_s_MojYlSE)

## Clone

We'll start by cloning the repository and its submodules to a local directory. The `--recursive` flag automatically initializes and updates the submodules in the repository.

```bash
git clone --recursive https://github.com/jvonk/Arduino_Pitch-Detector.git
```

or using `ssh`

```bash
git clone --recursive git@github.com:jvonk/Arduino_Pitch-Detector.git
```

## Hardware

This project uses inputs from an amplified microphone and outputs them, after processing, to a TFT display and USB-MIDI connection. To use the optional USB-MIDI output, you will need to replace the firmware on the ATmega16U2 companion chip.

### Schematic

Power

![Schematic](hardware/MIDImike-pwr.svg)

Logic

![Schematic](hardware/MIDImike-io.svg)

A few notes:

- When lit, `LED1` indicates that the signal exceeds the maximum level.
- When connected, `JP1` selects the USB-MIDI output. Otherwise, USB-SERIAL is selected. To upload the sketch, this jumper needs to be open, and the Arduino power must be cycled.
- Push button, `SW1` was used during development to replay stored MIDI notes.
- Switch `SW2`, is for a future extension that corrects the pitch for transposing instruments.

> Remember to connect the 3.3 Volt output from the Arduino to the `AREF` input on the Arduino. Without this, no notes will be displayed.

### Board

This is totally overkill, but the `.brd` file can be found the in `hardware` directory.

![Top](media/pcb/top.png)
![Bottom](media/pcb/bottom.png)

Note that the footprint of `PCB1` is mirrored by accident in rev 1.

### Bill of materials

<<<<<<< HEAD
| Name | Description | Suggested mfr and part# | Paid |
|------|-------------|-------------------------|-----:|
| PCB1 | Electret microphone w/ auto gain control| Adafruit 1713 | [$7.95](https://www.adafruit.com/product/1713)
| PCB2 | Arduino Uno R3, or Arduino METRO 328 |  Adafruit 2488 | [$17.50](https://www.adafruit.com/product/2488)
| PCB3 | ST7735R 1.8" Color TFT display w/ MicroSD shield | Adafruit 802 | [$34.95](https://www.adafruit.com/product/802)
| LED1 | LED, Amber Clear 602nm, 1206 | Lite-On LTST-C150AKT | [$0.33](https://www.digikey.com/en/products/detail/lite-on-inc/LTST-C150AKT/269213)
| R1   | Resistor, 330 Ω, 1/8 W, 0805 | YAGEO RC0805FR-0768RL | [$0.10](https://www.digikey.com/en/products/detail/yageo/RC0805FR-07330RL/727866)
| JP1  | Connector header, vertical 3 pos, 2.54mm | Metz Connect PR20203VBNN | [$0.10](https://www.digikey.com/en/products/detail/metz-connect-usa-inc/PR20203VBNN/7794768)
| SW1  | Switch tactile, SPST-NO, 0.05A/24V | TE Connectivity 1825910-3 | [$0.15](https://www.digikey.com/en/products/detail/te-connectivity-alcoswitch-switches/1825910-3/2400476)
| SW2  | Switch rotary dip BDC comp, 100mA/5V | Nidec Copal SH-7030TB | [$2.00](https://www.digikey.com/en/products/detail/nidec-copal-electronics/SH-7030TB/2057869)
=======
| Name | Description                                        | Suggested mfr and part#   |                                                                                                      Paid |
| ---- | -------------------------------------------------- | ------------------------- | --------------------------------------------------------------------------------------------------------: |
| PCB1 | Electret microphone w/ auto gain control           | Adafruit 1713             |                                                            [$7.95](https://www.adafruit.com/product/1713) |
| PCB2 | Arduino Uno R3 or Arduino METRO 328                | Adafruit 2488             |                                                           [$17.50](https://www.adafruit.com/product/2488) |
| PCB3 | ST7735R 1.8" Color TFT display w/ MicroSD breakout | Adafruit 358              |                                                            [$19.95](https://www.adafruit.com/product/358) |
| LED1 | LED, Amber Clear 602nm, 1206                       | Lite-On LTST-C150AKT      |                       [$0.33](https://www.digikey.com/en/products/detail/lite-on-inc/LTST-C150AKT/269213) |
| R1   | Resistor, 330 Ω, 1/8 W, 0805                       | YAGEO RC0805FR-0768RL     |                         [$0.10](https://www.digikey.com/en/products/detail/yageo/RC0805FR-07330RL/727866) |
| JP1  | Connector header, vertical 3 pos, 2.54mm           | Metz Connect PR20203VBNN  |              [$0.10](https://www.digikey.com/en/products/detail/metz-connect-usa-inc/PR20203VBNN/7794768) |
| SW1  | Switch tactile, SPST-NO, 0.05A/24V                 | TE Connectivity 1825910-3 | [$0.15](https://www.digikey.com/en/products/detail/te-connectivity-alcoswitch-switches/1825910-3/2400476) |
| SW2  | Switch rotary dip BDC comp, 100mA/5V               | Nidec Copal SH-7030TB     |             [$2.00](https://www.digikey.com/en/products/detail/nidec-copal-electronics/SH-7030TB/2057869) |
>>>>>>> de934c55

### Notes

For the microphone, I use the Adafruit microphone breakout, because it has a 1.25 Volt DC bias and includes an automatic gain control. The "max gain" is set to 40 dB by connecting the `GAIN` to `5V`. Other microphones will work for as long as they have a DC biased output, and the output signal is strong enough.

The popular Arduino UNO R3 forms the heart of the system. Note that the REPLAY signal was only used during debugging. This board is now becoming hard to find, so you can also use the Arduino METRO 328 or possibly other boards instead.

If you’re going to reprogram the `Atmega16u2`, you need access the companion chip header (ICSP1) as marked in the illustration below.

![Image](media/pitch-arduino-pins-copy.svg)

## Software

The software on the Arduino transforms the sound wave to an electrical signal, uses autocorrelation to find the frequency played, and then displays the frequency as note onscreen, in addition to outputting it to a MIDI synthesizer.

### Requirements

| Component                          | Version tested       |
| ---------------------------------- | -------------------- |
| Arduino IDE                        | 1.8.19 (&ge; 1.6.12) |
| Arduino AVR Boards                 | 1.8.5 (&ge; 1.6.14)  |
| Bill Greiman SdFat library         | 2.1.2                |
| Adafruit BusIO library             | 1.11.5               |
| Adafruit ST7735 and ST7789 library | 1.9.3                |
| Adafruit GFX Library               | 1.11.0               |

### Build

- Install the libraries.
- If switch `SW1` is closed, open it and power-cycle the device.
- Using the Arduino IDE or Visual Code
  - Specify the board, COM port and baud rate.
  - Build and upload the sketch .

By default the USB port is used for USB-MIDI, so monitoring the serial port will not show anything of use.

The device is now ready to show the pitch of notes played!

If you want to connect it using USB-MIDI, continue reading.

## USB-MIDI

> Instructions below are for / tested on Windows, but should equally apply to Linix and MacOS;

The USB on the Arduino talks USB-SERIAL with the host computer. That is how the Serial.print() statements end up on the serial monitor. A small companion chip (ATmega16U2) on the Arduino acts a UART/USB-serial bridge.

We reprogram this companion chip on the Arduino UNO R3 such that, when `SW1` is closed and you power-cycle the device, it appears as a MIDI peripheral (HID), or alternatively as the usual USB-SERIAL port.

It is important that the Arduino can still behave as USB-SERIAL device, because this is the usual method of uploading new sketches.

### Match the USB IDs

<<<<<<< HEAD
I patched dualMocoLUFA, so that it matches what is reported by Windows Device Manager's detail `hardware Ids`.
=======
I patched dualMocoLUFA so that it matches what is reported by Windows Device Manager's property details.
>>>>>>> de934c55

```
USB\VID_2341&PID_0043&REV_0001
```

If your device shows different details, read [dualMocoLUFA/PATCHES.md](dualMocoLUFA/PATCHES.md) first.

### Install

To install the modified dualMocoLUFA firmware on the ATmega16U2m:

- Install the [Atmel FLexible In-system Programmer](https://www.microchip.com/en-us/development-tool/flip) (FLIP).

- Put the Arduino Uno R3 in DFU mode by briefly connecting the `RESET2*` to `GND` on the atmega16u2 ICSP1 header. These are the leftmost pins, near the USB connector, as shown above.

- In Windows Device Manager, it should show up as “Atmel USB Devices > ATmega16U2“. If it shows up as "Unknown device", install the driver from `U:\Program Files (x86)\Atmel\Flip 3.4.7\usb\atmel_usb_dfu.inf`.

- Start Atmel FLIP
<<<<<<< HEAD
    - Device » Select » `ATmega16U2`
    - Settings » Communication » `USB`
    - File » Load HEX File » `dualMocoLUFA/LUFA-100807-patched/Projects/dualMoco.hex`
    - Click `Run`
    
=======
  - Device » Select » `ATmega16U2`
  - Settings » Communication » `USB`
  - File » Load HEX File » `dualMocoLUFA/LUFA-100807-patched/Projects/dualMoco.hex`
  -

>>>>>>> de934c55
### Connect

At this point you should be able to connect the Arduino to a computer and see MIDI events using e.g. MidiView

![MidiView snapshot](media/midiview-snapshot.png)

If you have a real synthesizer to connect to, you can try that. Otherwise, I suggest installing a software synthesizer such as

- [CoolSoft MIDIMapper and VirtualMIDISynth](https://coolsoft.altervista.org/en/virtualmidisynth) with sound fonts [FluidR3 GM](https://github.com/urish/cinto/blob/master/media/FluidR3%20GM.sf2) and/or [Timbres of Heaven](http://midkar.com/soundfonts/index.html).

There are many [Software MIDI editors and sequencers](https://en.wikipedia.org/wiki/Comparison_of_MIDI_editors_and_sequencers) to choose from. A few that I tried are:

- [MidiEditor](https://www.midieditor.org/), free. Can record. (Press the "Connect Midi In/Out" button.)
- [MuseScore](https://musescore.org/en), free.
- [Anvil Studio](https://www.anvilstudio.com/), freemium. Can record.
- [Cakewalk](http://www.cakewalk.com/)
- [ScoreCloud](https://scorecloud.com/), freemium; requires sign-in.
- [Presonus Notation](https://www.presonus.com/products/notion), commercial

### Demo

Here's a video recording of the Arduino's MIDI output with SoundCloud. The clarinet excerpt is performed by the U.S. Army Field Band.

[![demo_video](media/demo2-still-copy.png)](https://www.youtube.com/watch?v=OqM9_WET5q0&ab_channel=CoertVonk)

## Configuration options

The file `config.h` is used to configure the device.

### SRC

![Microphone image](media/icons/microphone.jpg)

| SRC        | Description                                  |
| ---------- | -------------------------------------------- |
| `SRC_MIC`  | Uses the sound from the attached microphone. |
| `SRC_FILE` | Reads the sound from files on SD card.       |

### DST

![Microphone image](media/icons/staff.jpg)

| DST             | Description                                                                                                                                    |
| --------------- | ---------------------------------------------------------------------------------------------------------------------------------------------- |
| `DST_STAFF`     | Displays the output of the frequency and pitch detection module on a scrolling G-clef staff.                                                   |
| `DST_PIANOROLL` | Will show the notes and durations on a piano roll.                                                                                             |
| `DST_TEXT`      | Displays the output of the frequency and pitch detection module in a table format on the serial monitor, which can be useful for verification. |

### USB

<<<<<<< HEAD
USB protocol spoken. After changing to USB-MIDI, connect MISO2 to GND and power cycle the Arduino board

| SRC | Description |
|-----|-------------|
| `USB_MIDI` | Transmits note events using the USB-MIDI protocol at 31250 baud. Requires `DST_PIANOROLL` so the note segmentation algorighm runs.
| `USB_SERIAL` | Transmits text using the usual USB-SERIAL protocol at 115200.
=======
Configures the USB protocol used. After changing to USB-MIDI, connect MOSI2 to GND and power cycle the Arduino board
>>>>>>> de934c55

| SRC          | Description                                                                                                                           |
| ------------ | ------------------------------------------------------------------------------------------------------------------------------------- |
| `USB_MIDI`   | Transmits note events using the USB-MIDI protocol at 31250 baud. Requires `DST_PIANOROLL` so the note segmentation algorighm can run. |
| `USB_SERIAL` | Transmits text using the usual USB-SERIAL protocol at 115200.                                                                         |

## Verification

The testing methodology reflects the three design criteria.

- To test the frequency and pitch detection, I used monophonic samples.
- For note level segmentation, I used commercial solo clarinet recordings.
- To measure the delay between the note being played and it being recognized, I edited the code, adding a timer to measure the delay between audio input and MIDI output.

Instead of taking input from the microphone, the audio samples are read from files on a micro-SD card. The module sddir.cpp expects top level directories `notes` and `solos`. The next level of directories should have the name of the sample rate (e.g. 9615). From there it will recurse the subdirectories and open each `.wav` file.

The pitch detection and note level segmentation algorithms can be tested independently.

### Pitch

To test the frequency and pitch detection, I used clarinet and monophonic piano samples from the University of [Iowa Electronic Music Studios](https://theremin.music.uiowa.edu/index.html). The measured frequencies were written to the serial monitor, and imported into a spreadsheet for evaluation.

#### B♭ Clarinet

![Interpolation results](media/measurements/clarinet.png)

#### Piano

![Interpolation results](media/measurements/piano.png)

#### B♭ Trumpet

![Interpolation results](media/measurements/trumpet.png)

#### E♭ Alto Saxophone

![Interpolation results](media/measurements/sax.png)

### Note level segmentation

The algorithm is considered correct, when it tracks the pitch correctly and the melody of the original file has not been modified.

I used various solo clarinet recordings:

- Ernesto Molinari, Charme (pour clarinette)
- Sean Osborn, A Set for Clarinet Allegro
- Sean Osborn, A Set for Clarinet Adagio
- Traditions of Excellence, book 1, page 38, exercise 4 on DVD

Another choice could have been:

- Monophonic music segmentation dataset (CMMSD) [^1]
  A new data set with annotations for monophonic audio excerpts. Annotations for note (steady state, sustain), transition (transient, release), and rest (silence, noise, reverberation). The data set consists of 36 items, excerpts of commercial recordings of solo performances of classical music. It covers the instruments bass, bassoon, cello, flute, horn, oboe, trombone, trumpet, and violin, and spans several periods of time in history.

[^1]: Henrik von Coler (Technische Universität Berlin) and Alexander Lerch (Georgia Institute of Technology), January 2014, [Proceedings of the AES 53rd International Conference on Semantic Audio](https://www.researchgate.net/publication/260000033_CMMSD_A_Data_Set_for_Note-Level_Segmentation_of_Monophonic_Music)

To verify, I compared the generated MIDI piano roll to the original score, and the synthesized MIDI events to the original performance.

## Design document

More information on the design and implementation can be found [here](https://coertvonk.com/category/sw/arduino/pitch-detector).<|MERGE_RESOLUTION|>--- conflicted
+++ resolved
@@ -64,18 +64,6 @@
 
 ### Bill of materials
 
-<<<<<<< HEAD
-| Name | Description | Suggested mfr and part# | Paid |
-|------|-------------|-------------------------|-----:|
-| PCB1 | Electret microphone w/ auto gain control| Adafruit 1713 | [$7.95](https://www.adafruit.com/product/1713)
-| PCB2 | Arduino Uno R3, or Arduino METRO 328 |  Adafruit 2488 | [$17.50](https://www.adafruit.com/product/2488)
-| PCB3 | ST7735R 1.8" Color TFT display w/ MicroSD shield | Adafruit 802 | [$34.95](https://www.adafruit.com/product/802)
-| LED1 | LED, Amber Clear 602nm, 1206 | Lite-On LTST-C150AKT | [$0.33](https://www.digikey.com/en/products/detail/lite-on-inc/LTST-C150AKT/269213)
-| R1   | Resistor, 330 Ω, 1/8 W, 0805 | YAGEO RC0805FR-0768RL | [$0.10](https://www.digikey.com/en/products/detail/yageo/RC0805FR-07330RL/727866)
-| JP1  | Connector header, vertical 3 pos, 2.54mm | Metz Connect PR20203VBNN | [$0.10](https://www.digikey.com/en/products/detail/metz-connect-usa-inc/PR20203VBNN/7794768)
-| SW1  | Switch tactile, SPST-NO, 0.05A/24V | TE Connectivity 1825910-3 | [$0.15](https://www.digikey.com/en/products/detail/te-connectivity-alcoswitch-switches/1825910-3/2400476)
-| SW2  | Switch rotary dip BDC comp, 100mA/5V | Nidec Copal SH-7030TB | [$2.00](https://www.digikey.com/en/products/detail/nidec-copal-electronics/SH-7030TB/2057869)
-=======
 | Name | Description                                        | Suggested mfr and part#   |                                                                                                      Paid |
 | ---- | -------------------------------------------------- | ------------------------- | --------------------------------------------------------------------------------------------------------: |
 | PCB1 | Electret microphone w/ auto gain control           | Adafruit 1713             |                                                            [$7.95](https://www.adafruit.com/product/1713) |
@@ -86,7 +74,6 @@
 | JP1  | Connector header, vertical 3 pos, 2.54mm           | Metz Connect PR20203VBNN  |              [$0.10](https://www.digikey.com/en/products/detail/metz-connect-usa-inc/PR20203VBNN/7794768) |
 | SW1  | Switch tactile, SPST-NO, 0.05A/24V                 | TE Connectivity 1825910-3 | [$0.15](https://www.digikey.com/en/products/detail/te-connectivity-alcoswitch-switches/1825910-3/2400476) |
 | SW2  | Switch rotary dip BDC comp, 100mA/5V               | Nidec Copal SH-7030TB     |             [$2.00](https://www.digikey.com/en/products/detail/nidec-copal-electronics/SH-7030TB/2057869) |
->>>>>>> de934c55
 
 ### Notes
 
@@ -139,11 +126,7 @@
 
 ### Match the USB IDs
 
-<<<<<<< HEAD
 I patched dualMocoLUFA, so that it matches what is reported by Windows Device Manager's detail `hardware Ids`.
-=======
-I patched dualMocoLUFA so that it matches what is reported by Windows Device Manager's property details.
->>>>>>> de934c55
 
 ```
 USB\VID_2341&PID_0043&REV_0001
@@ -162,19 +145,10 @@
 - In Windows Device Manager, it should show up as “Atmel USB Devices > ATmega16U2“. If it shows up as "Unknown device", install the driver from `U:\Program Files (x86)\Atmel\Flip 3.4.7\usb\atmel_usb_dfu.inf`.
 
 - Start Atmel FLIP
-<<<<<<< HEAD
-    - Device » Select » `ATmega16U2`
-    - Settings » Communication » `USB`
-    - File » Load HEX File » `dualMocoLUFA/LUFA-100807-patched/Projects/dualMoco.hex`
-    - Click `Run`
-    
-=======
   - Device » Select » `ATmega16U2`
   - Settings » Communication » `USB`
   - File » Load HEX File » `dualMocoLUFA/LUFA-100807-patched/Projects/dualMoco.hex`
-  -
-
->>>>>>> de934c55
+
 ### Connect
 
 At this point you should be able to connect the Arduino to a computer and see MIDI events using e.g. MidiView
@@ -225,16 +199,7 @@
 
 ### USB
 
-<<<<<<< HEAD
-USB protocol spoken. After changing to USB-MIDI, connect MISO2 to GND and power cycle the Arduino board
-
-| SRC | Description |
-|-----|-------------|
-| `USB_MIDI` | Transmits note events using the USB-MIDI protocol at 31250 baud. Requires `DST_PIANOROLL` so the note segmentation algorighm runs.
-| `USB_SERIAL` | Transmits text using the usual USB-SERIAL protocol at 115200.
-=======
-Configures the USB protocol used. After changing to USB-MIDI, connect MOSI2 to GND and power cycle the Arduino board
->>>>>>> de934c55
+Configures the USB protocol used. After changing to USB-MIDI, connect MISO2 to GND and power cycle the Arduino board
 
 | SRC          | Description                                                                                                                           |
 | ------------ | ------------------------------------------------------------------------------------------------------------------------------------- |
